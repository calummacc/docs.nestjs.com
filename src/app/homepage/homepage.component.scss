--- conflicted
+++ resolved
@@ -76,14 +76,18 @@
     font-weight: 700;
     margin: 45px 0 20px;
   }
-<<<<<<< HEAD
   h4 {
     font-weight: 600;
     margin: 40px 0 -5px;
-=======
-  h3, h4 {
+  }
+  h3,
+  h4 {
     a {
-      margin-left: .5em;
+      @include opacity(0);
+      margin-left: 0.35em;
+    }
+    &:hover a {
+      @include opacity(1);
     }
     &::before {
       content: '';
@@ -94,7 +98,6 @@
       margin-top: -5em;
       pointer-events: none;
     }
->>>>>>> 07751b3c
   }
   h5 {
     color: $grey-color;
