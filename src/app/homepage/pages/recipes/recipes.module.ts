import { CommonModule } from '@angular/common';
import { NgModule } from '@angular/core';
import { RouterModule, Routes } from '@angular/router';
import { SharedModule } from '../../../shared/shared.module';
import { CqrsComponent } from './cqrs/cqrs.component';
import { CrudGeneratorComponent } from './crud-generator/crud-generator.component';
import { DocumentationComponent } from './documentation/documentation.component';
import { HotReloadComponent } from './hot-reload/hot-reload.component';
import { MikroOrmComponent } from './mikroorm/mikroorm.component';
import { MongodbComponent } from './mongodb/mongodb.component';
import { PrismaComponent } from './prisma/prisma.component';
import { ReplComponent } from './repl/repl.component';
import { ServeStaticComponent } from './serve-static/serve-static.component';
import { SqlSequelizeComponent } from './sql-sequelize/sql-sequelize.component';
import { SqlTypeormComponent } from './sql-typeorm/sql-typeorm.component';
import { TerminusComponent } from './terminus/terminus.component';
import { RouterModuleComponent } from './router-module/router-module.component';
import { NestCommanderComponent } from './nest-commander/nest-commander.component';
<<<<<<< HEAD
import { AsyncLocalStorageComponent } from './async-local-storage/async-local-storage.component';
=======
import { AutomockComponent } from './automock/automock.component';
>>>>>>> bedce54c

const routes: Routes = [
  {
    path: 'mikroorm',
    component: MikroOrmComponent,
    data: { title: 'MikroORM' },
  },
  {
    path: 'sql-typeorm',
    component: SqlTypeormComponent,
    data: { title: 'SQL (TypeORM)' },
  },
  {
    path: 'mongodb',
    component: MongodbComponent,
    data: { title: 'MongoDB (Mongoose)' },
  },
  {
    path: 'sql-sequelize',
    component: SqlSequelizeComponent,
    data: { title: 'SQL (Sequelize)' },
  },
  {
    path: 'cqrs',
    component: CqrsComponent,
    data: { title: 'CQRS' },
  },
  {
    path: 'swagger',
    redirectTo: '/openapi/introduction',
  },
  {
    path: 'prisma',
    component: PrismaComponent,
    data: { title: 'Prisma' },
  },
  {
    path: 'terminus',
    component: TerminusComponent,
    data: { title: 'Health checks (Terminus)' },
  },
  {
    path: 'documentation',
    component: DocumentationComponent,
    data: { title: 'Documentation (Compodoc)' },
  },
  {
    path: 'crud-utilities',
    redirectTo: '/recipes/crud-generator',
  },
  {
    path: 'crud',
    redirectTo: '/recipes/crud-generator',
  },
  {
    path: 'crud-generator',
    component: CrudGeneratorComponent,
    data: { title: 'CRUD generator' },
  },
  {
    path: 'hot-reload',
    component: HotReloadComponent,
    data: { title: 'Hot reload' },
  },
  {
    path: 'serve-static',
    component: ServeStaticComponent,
    data: { title: 'Serve static' },
  },
  {
    path: 'router-module',
    component: RouterModuleComponent,
    data: { title: 'Router module' },
  },
  {
    path: 'nest-commander',
    component: NestCommanderComponent,
    data: { title: 'Nest Commander' },
  },
  {
    path: 'async-local-storage',
    component: AsyncLocalStorageComponent,
    data: { title: 'Async Local Storage' },
  },
  {
    path: 'repl',
    component: ReplComponent,
    data: { title: 'REPL' },
  },
  {
    path: 'automock',
    component: AutomockComponent,
    data: { title: 'Automock' },
  },
];

@NgModule({
  imports: [CommonModule, SharedModule, RouterModule.forChild(routes)],
  declarations: [
    MikroOrmComponent,
    SqlTypeormComponent,
    SqlSequelizeComponent,
    MongodbComponent,
    PrismaComponent,
    CqrsComponent,
    HotReloadComponent,
    TerminusComponent,
    DocumentationComponent,
    CrudGeneratorComponent,
    RouterModuleComponent,
    ServeStaticComponent,
    NestCommanderComponent,
<<<<<<< HEAD
    AsyncLocalStorageComponent,
=======
    AutomockComponent,
>>>>>>> bedce54c
    ReplComponent,
  ],
})
export class RecipesModule {}<|MERGE_RESOLUTION|>--- conflicted
+++ resolved
@@ -16,11 +16,8 @@
 import { TerminusComponent } from './terminus/terminus.component';
 import { RouterModuleComponent } from './router-module/router-module.component';
 import { NestCommanderComponent } from './nest-commander/nest-commander.component';
-<<<<<<< HEAD
 import { AsyncLocalStorageComponent } from './async-local-storage/async-local-storage.component';
-=======
 import { AutomockComponent } from './automock/automock.component';
->>>>>>> bedce54c
 
 const routes: Routes = [
   {
@@ -133,11 +130,8 @@
     RouterModuleComponent,
     ServeStaticComponent,
     NestCommanderComponent,
-<<<<<<< HEAD
     AsyncLocalStorageComponent,
-=======
     AutomockComponent,
->>>>>>> bedce54c
     ReplComponent,
   ],
 })
