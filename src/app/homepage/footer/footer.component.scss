--- conflicted
+++ resolved
@@ -1,18 +1,10 @@
-<<<<<<< HEAD
-@import '../../../scss/utils.scss';
-=======
 @use '../../../scss/variables';
 @use '../../../scss/utils';
->>>>>>> d81f4965
 
 :host {
   @extend .transition;
   @extend .box-sizing;
-<<<<<<< HEAD
   background: var(--header-background);
-=======
-  background: variables.$black-color;
->>>>>>> d81f4965
   display: block;
   padding: 40px 0;
   margin: 0 -85px;
@@ -43,17 +35,10 @@
 
   a {
     @extend .transition;
-<<<<<<< HEAD
     color: var(--primary);
     font-weight: 600;
     &:hover {
       color: var(--primary);
-=======
-    color: variables.$red-color;
-    font-weight: 600;
-    &:hover {
-      color: variables.$red-color;
->>>>>>> d81f4965
     }
   }
 
@@ -80,10 +65,7 @@
     @extend .transition;
     display: inline-block;
     vertical-align: middle;
-<<<<<<< HEAD
-=======
     color: variables.$silver-color;
->>>>>>> d81f4965
     font-size: 20px;
     margin-left: 15px;
     cursor: pointer;
@@ -92,11 +74,7 @@
       font-size: 20px;
     }
     &:hover {
-<<<<<<< HEAD
       color: var(--primary);
-=======
-      color: variables.$red-color;
->>>>>>> d81f4965
     }
   }
 
