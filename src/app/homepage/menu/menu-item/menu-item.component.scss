@use '../../../../scss/variables';
@use '../../../../scss/utils';

:host {
  position: relative;
  display: block;
}

h3 {
  @extend .transition;
  text-transform: uppercase;
  font-weight: bold;
  color: var(--color-1dp);
  font-size: 15px;
  margin: 10px 0;
  &:hover {
<<<<<<< HEAD
    color: variables.$red-color;
    @include utils.text-gradient();
=======
    color: var(--primary);
>>>>>>> 319555e7
  }
}

.new {
  color: #fff;
<<<<<<< HEAD
  background: variables.$red-gradient;
=======
  background: var(--primary);
>>>>>>> 319555e7
  font-size: 11px;
  padding: 2px 4px;
  margin-right: 5px;
  font-weight: 700;
  border-radius: 2px;
  -webkit-text-fill-color: #fff;
}

.active h3 {
<<<<<<< HEAD
  color: variables.$red-color;
  @include utils.text-gradient();
=======
  color: var(--primary);
>>>>>>> 319555e7
}

.material-icons {
  margin-right: 5px;
}

.arrow-icon {
  @extend .transition;
  @include utils.transform(rotate(90deg));

  position: absolute;
  top: 1px;
  right: 20px;
  font-size: 20px;
  cursor: pointer;
}

li {
  display: block;
  padding: 2.5px 0;

  &:first-of-type {
    padding-top: 0;
  }

  a {
    color: var(--menu-color);
    font-size: 14px;
    text-decoration: none;
    cursor: pointer;
    &:hover {
<<<<<<< HEAD
      color: variables.$red-color;
      @include utils.text-gradient();
    }
    &.active {
      font-weight: 600;
      color: variables.$red-color;
      @include utils.text-gradient();
=======
      color: var(--primary);
    }
    &.active {
      font-weight: 600;
      color: var(--primary);
>>>>>>> 319555e7
    }
  }

  .pending {
    color: #afafaf !important;
    pointer-events: none;
  }
}

.nav-item {
  ul {
    margin: 10px 0 15px;
  }

  .arrow-icon {
    fill: var(--color);
  }
  &.opened {
    .arrow-icon {
      @include utils.transform(rotate(-90deg));
      fill: var(--primary);
      
    }
  }
}

.heading {
  cursor: pointer;
  &:hover {
    .arrow-icon {
      color: var(--primary);
    }
  }
}

ul {
  padding-left: 15px;
}

.material-icons {
  font-size: 14px;
  margin-left: 3px;
  vertical-align: middle;
  padding-bottom: 4px;
}

.has-icon h3 {
<<<<<<< HEAD
  color: variables.$red-color;
  @include utils.text-gradient();
=======
  color: var(--primary);
>>>>>>> 319555e7
}<|MERGE_RESOLUTION|>--- conflicted
+++ resolved
@@ -14,22 +14,14 @@
   font-size: 15px;
   margin: 10px 0;
   &:hover {
-<<<<<<< HEAD
     color: variables.$red-color;
     @include utils.text-gradient();
-=======
-    color: var(--primary);
->>>>>>> 319555e7
   }
 }
 
 .new {
   color: #fff;
-<<<<<<< HEAD
   background: variables.$red-gradient;
-=======
-  background: var(--primary);
->>>>>>> 319555e7
   font-size: 11px;
   padding: 2px 4px;
   margin-right: 5px;
@@ -39,12 +31,8 @@
 }
 
 .active h3 {
-<<<<<<< HEAD
   color: variables.$red-color;
   @include utils.text-gradient();
-=======
-  color: var(--primary);
->>>>>>> 319555e7
 }
 
 .material-icons {
@@ -76,7 +64,6 @@
     text-decoration: none;
     cursor: pointer;
     &:hover {
-<<<<<<< HEAD
       color: variables.$red-color;
       @include utils.text-gradient();
     }
@@ -84,13 +71,6 @@
       font-weight: 600;
       color: variables.$red-color;
       @include utils.text-gradient();
-=======
-      color: var(--primary);
-    }
-    &.active {
-      font-weight: 600;
-      color: var(--primary);
->>>>>>> 319555e7
     }
   }
 
@@ -138,10 +118,6 @@
 }
 
 .has-icon h3 {
-<<<<<<< HEAD
   color: variables.$red-color;
   @include utils.text-gradient();
-=======
-  color: var(--primary);
->>>>>>> 319555e7
 }