<<<<<<< HEAD
@import '../../../scss/utils.scss';
=======
@use '../../../scss/variables';
@use '../../../scss/utils';
>>>>>>> d81f4965

:host {
  @extend .transition;
  @extend .box-sizing;
  @include utils.transform(translateX(-100%));
  padding: 125px 17px 40px 24px;
  width: 250px;
  background: var(--menu-background);
  position: fixed !important;
  bottom: 0;
  top: 0;
  z-index: 1000;
  overflow: overlay;

  &.opened {
    @include utils.transform(translateX(0));
  }
  @include  utils.media(large) {
    width: 250px;
  }
  @include utils.media(normal) {
    &.opened {
      z-index: 1000;
      box-shadow: 0 10px 40px rgba(0, 0, 0, 0.1);
    }
  }
  @include utils.media(medium) {
    padding: 120px 25px 20px 25px;
  }
  @include utils.media(small) {
    width: 100%;
  }

  @media print {
    display: none;
  }
}

.nav-item {
  margin: 0 -10px;
  padding: 0 10px;
  // border-bottom: 1px solid #efefef;
  &:last-of-type {
    border: 0;
  }

  h3 {
    margin: 20px 0;
  }
}

.btn-version,
.btn-support {
  @extend .transition;
  @include utils.radius(2px);

  padding: 10px;
  box-sizing: border-box;
  font-weight: bold;
  font-size: 13px;
  text-transform: uppercase;
  text-align: left;
  width: calc(100% - 10px);
  display: block;
}

.btn-version {
  background: #dfdfdf;
  margin-top: 5px;
  color: #151515;

  &:hover {
    background: #cccccc;
  }
}

.btn-support {
  margin-top: 20px;
<<<<<<< HEAD
  background: var(--primary);
=======
  background: variables.$red-color;
>>>>>>> d81f4965
  color: #fff;

  &:hover {
    background: #151515;
  }
}<|MERGE_RESOLUTION|>--- conflicted
+++ resolved
@@ -1,9 +1,5 @@
-<<<<<<< HEAD
-@import '../../../scss/utils.scss';
-=======
 @use '../../../scss/variables';
 @use '../../../scss/utils';
->>>>>>> d81f4965
 
 :host {
   @extend .transition;
@@ -82,11 +78,7 @@
 
 .btn-support {
   margin-top: 20px;
-<<<<<<< HEAD
   background: var(--primary);
-=======
-  background: variables.$red-color;
->>>>>>> d81f4965
   color: #fff;
 
   &:hover {
