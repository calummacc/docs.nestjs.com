import {
  ChangeDetectionStrategy,
  Component,
  Input,
  OnInit,
} from '@angular/core';
import { ActivatedRoute, NavigationEnd, Router } from '@angular/router';
import { filter } from 'rxjs/operators';

@Component({
  selector: 'app-menu',
  templateUrl: './menu.component.html',
  styleUrls: ['./menu.component.scss'],
  changeDetection: ChangeDetectionStrategy.OnPush,
})
export class MenuComponent implements OnInit {
  @Input()
  isSidebarOpened = true;
  readonly items = [
    {
      title: 'Introduction',
      isOpened: false,
      path: '/',
    },
    {
      title: 'Overview',
      isOpened: true,
      children: [
        { title: 'First steps', path: '/first-steps' },
        { title: 'Controllers', path: '/controllers' },
        { title: 'Providers', path: '/providers' },
        { title: 'Modules', path: '/modules' },
        { title: 'Middleware', path: '/middleware' },
        { title: 'Exception filters', path: '/exception-filters' },
        { title: 'Pipes', path: '/pipes' },
        { title: 'Guards', path: '/guards' },
        { title: 'Interceptors', path: '/interceptors' },
        { title: 'Custom decorators', path: '/custom-decorators' },
      ],
    },
    {
      title: 'Fundamentals',
      isOpened: false,
      children: [
        { title: 'Custom providers', path: '/fundamentals/custom-providers' },
        {
          title: 'Asynchronous providers',
          path: '/fundamentals/async-providers',
        },
        {
          title: 'Dynamic modules',
          path: '/fundamentals/dynamic-modules',
        },
        {
          title: 'Injection scopes',
          path: '/fundamentals/injection-scopes',
        },
        {
          title: 'Circular dependency',
          path: '/fundamentals/circular-dependency',
        },
        {
          title: 'Module reference',
          path: '/fundamentals/module-ref',
        },
        {
          title: 'Lazy-loading modules',
          path: '/fundamentals/lazy-loading-modules',
        },
        {
          title: 'Execution context',
          path: '/fundamentals/execution-context',
        },
        {
          title: 'Lifecycle events',
          path: '/fundamentals/lifecycle-events',
        },
        {
          title: 'Platform agnosticism',
          path: '/fundamentals/platform-agnosticism',
        },
        { title: 'Testing', path: '/fundamentals/testing' },
      ],
    },
    {
      title: 'Techniques',
      isOpened: false,
      children: [
        { title: 'Database', path: '/techniques/database' },
        { title: 'Mongo', path: '/techniques/mongodb' },
        { title: 'Configuration', path: '/techniques/configuration' },
        { title: 'Validation', path: '/techniques/validation' },
        { title: 'Caching', path: '/techniques/caching' },
        { title: 'Serialization', path: '/techniques/serialization' },
        { title: 'Versioning', path: '/techniques/versioning' },
        { title: 'Task scheduling', path: '/techniques/task-scheduling' },
        { title: 'Queues', path: '/techniques/queues' },
        { title: 'Logging', path: '/techniques/logger' },
        { title: 'Cookies', path: '/techniques/cookies' },
        { title: 'Events', path: '/techniques/events' },
        { title: 'Compression', path: '/techniques/compression' },
        { title: 'File upload', path: '/techniques/file-upload' },
        { title: 'Streaming files', path: '/techniques/streaming-files' },
        { title: 'HTTP module', path: '/techniques/http-module' },
        { title: 'Session', path: '/techniques/session' },
        { title: 'Model-View-Controller', path: '/techniques/mvc' },
        { title: 'Performance (Fastify)', path: '/techniques/performance' },
        { title: 'Server-Sent Events', path: '/techniques/server-sent-events' },
      ],
    },
    {
      title: 'Security',
      isOpened: false,
      children: [
        { title: 'Authentication', path: '/security/authentication' },
        { title: 'Authorization', path: '/security/authorization' },
        {
          title: 'Encryption and Hashing',
          path: '/security/encryption-and-hashing',
        },
        { title: 'Helmet', path: '/security/helmet' },
        { title: 'CORS', path: '/security/cors' },
        { title: 'CSRF Protection', path: '/security/csrf' },
        { title: 'Rate limiting', path: '/security/rate-limiting' },
      ],
    },
    {
      title: 'GraphQL',
      isOpened: false,
      children: [
        { title: 'Quick start', path: '/graphql/quick-start' },
        { title: 'Resolvers', path: '/graphql/resolvers' },
        { title: 'Mutations', path: '/graphql/mutations' },
        { title: 'Subscriptions', path: '/graphql/subscriptions' },
        { title: 'Scalars', path: '/graphql/scalars' },
        { title: 'Directives', path: '/graphql/directives' },
        { title: 'Interfaces', path: '/graphql/interfaces' },
        { title: 'Unions and Enums', path: '/graphql/unions-and-enums' },
        { title: 'Field middleware', path: '/graphql/field-middleware' },
        { title: 'Mapped types', path: '/graphql/mapped-types' },
<<<<<<< HEAD
        { title: 'Sharing Models', path: '/graphql/sharing-models' },
=======
        { title: 'Plugins', path: '/graphql/plugins' },
>>>>>>> 46f4d973
        { title: 'Complexity', path: '/graphql/complexity' },
        { title: 'Extensions', path: '/graphql/extensions' },
        { title: 'CLI Plugin', path: '/graphql/cli-plugin' },
        { title: 'Generating SDL', path: '/graphql/generating-sdl' },
        {
          title: 'Other features',
          path: '/graphql/other-features',
        },
        { title: 'Federation', path: '/graphql/federation' },
        { title: 'Migration guide', path: '/graphql/migration-guide' },
      ],
    },
    {
      title: 'WebSockets',
      isOpened: false,
      children: [
        { title: 'Gateways', path: '/websockets/gateways' },
        { title: 'Exception filters', path: '/websockets/exception-filters' },
        { title: 'Pipes', path: '/websockets/pipes' },
        { title: 'Guards', path: '/websockets/guards' },
        { title: 'Interceptors', path: '/websockets/interceptors' },
        { title: 'Adapters', path: '/websockets/adapter' },
      ],
    },
    {
      title: 'Microservices',
      isOpened: false,
      children: [
        { title: 'Overview', path: '/microservices/basics' },
        { title: 'Redis', path: '/microservices/redis' },
        { title: 'MQTT', path: '/microservices/mqtt' },
        { title: 'NATS', path: '/microservices/nats' },
        { title: 'RabbitMQ', path: '/microservices/rabbitmq' },
        { title: 'Kafka', path: '/microservices/kafka' },
        { title: 'gRPC', path: '/microservices/grpc' },
        {
          title: 'Custom transporters',
          path: '/microservices/custom-transport',
        },
        {
          title: 'Exception filters',
          path: '/microservices/exception-filters',
        },
        { title: 'Pipes', path: '/microservices/pipes' },
        { title: 'Guards', path: '/microservices/guards' },
        { title: 'Interceptors', path: '/microservices/interceptors' },
      ],
    },
    {
      title: 'Standalone apps',
      isOpened: false,
      path: '/application-context',
    },
    {
      title: 'CLI',
      isOpened: false,
      children: [
        { title: 'Overview', path: '/cli/overview' },
        { title: 'Workspaces', path: '/cli/monorepo' },
        { title: 'Libraries', path: '/cli/libraries' },
        { title: 'Usage', path: '/cli/usages' },
        { title: 'Scripts', path: '/cli/scripts' },
      ],
    },
    {
      title: 'OpenAPI',
      isOpened: false,
      children: [
        { title: 'Introduction', path: '/openapi/introduction' },
        {
          title: 'Types and Parameters',
          path: '/openapi/types-and-parameters',
        },
        { title: 'Operations', path: '/openapi/operations' },
        { title: 'Security', path: '/openapi/security' },
        { title: 'Mapped Types', path: '/openapi/mapped-types' },
        { title: 'Decorators', path: '/openapi/decorators' },
        { title: 'CLI Plugin', path: '/openapi/cli-plugin' },
        { title: 'Other features', path: '/openapi/other-features' },
        { title: 'Migration guide', path: '/openapi/migration-guide' },
      ],
    },
    {
      title: 'Recipes',
      isOpened: false,
      children: [
        { title: 'CRUD generator', path: '/recipes/crud-generator' },
        { title: 'Hot reload', path: '/recipes/hot-reload' },
        { title: 'MikroORM', path: '/recipes/mikroorm' },
        { title: 'TypeORM', path: '/recipes/sql-typeorm' },
        { title: 'Mongoose', path: '/recipes/mongodb' },
        { title: 'Sequelize', path: '/recipes/sql-sequelize' },
        { title: 'Router module', path: '/recipes/router-module' },
        { title: 'Swagger', path: '/recipes/swagger' },
        { title: 'Health checks', path: '/recipes/terminus' },
        { title: 'CQRS', path: '/recipes/cqrs' },
        { title: 'Compodoc', path: '/recipes/documentation' },
        { title: 'Prisma', path: '/recipes/prisma' },
        { title: 'Serve static', path: '/recipes/serve-static' },
        { title: 'Commander', path: '/recipes/nest-commander' },
      ],
    },
    {
      title: 'FAQ',
      isOpened: false,
      children: [
        { title: 'Serverless', path: '/faq/serverless' },
        { title: 'HTTP adapter', path: '/faq/http-adapter' },
        { title: 'Global path prefix', path: '/faq/global-prefix' },
        { title: 'Hybrid application', path: '/faq/hybrid-application' },
        { title: 'HTTPS & multiple servers', path: '/faq/multiple-servers' },
        { title: 'Request lifecycle', path: '/faq/request-lifecycle' },
        { title: 'Common errors', path: '/faq/common-errors' },
        {
          title: 'Examples',
          externalUrl: 'https://github.com/nestjs/nest/tree/master/sample',
        },
      ],
    },
    {
      title: 'Migration guide',
      isOpened: false,
      path: '/migration-guide',
    },
    {
      title: 'Official courses',
      externalUrl: 'https://courses.nestjs.com/',
    },
    {
      title: 'Discover',
      isOpened: false,
      children: [{ title: 'Who is using Nest?', path: '/discover/companies' }],
    },
    {
      title: 'T-Shirts and Hoodies',
      externalUrl: 'https://nestjs.threadless.com/',
    },
    {
      title: 'Support us',
      isOpened: false,
      path: '/support',
    },
  ];

  constructor(
    private readonly route: ActivatedRoute,
    private readonly router: Router,
  ) {}

  ngOnInit() {
    this.router.events
      .pipe(filter((ev) => ev instanceof NavigationEnd))
      .subscribe((event) => this.toggleCategory());

    this.toggleCategory();
  }

  toggleCategory() {
    const { firstChild } = this.route.snapshot;
    if (
      (firstChild.url && firstChild.url[1]) ||
      (firstChild.url &&
        firstChild.routeConfig &&
        firstChild.routeConfig.loadChildren)
    ) {
      const { path } = firstChild.url[0];
      const index = this.items.findIndex(
        ({ title }) => title.toLowerCase() === path,
      );
      if (index < 0) {
        return;
      }
      this.items[index].isOpened = true;
      this.items[1].isOpened = false;
    }
  }
}<|MERGE_RESOLUTION|>--- conflicted
+++ resolved
@@ -138,11 +138,8 @@
         { title: 'Unions and Enums', path: '/graphql/unions-and-enums' },
         { title: 'Field middleware', path: '/graphql/field-middleware' },
         { title: 'Mapped types', path: '/graphql/mapped-types' },
-<<<<<<< HEAD
         { title: 'Sharing Models', path: '/graphql/sharing-models' },
-=======
         { title: 'Plugins', path: '/graphql/plugins' },
->>>>>>> 46f4d973
         { title: 'Complexity', path: '/graphql/complexity' },
         { title: 'Extensions', path: '/graphql/extensions' },
         { title: 'CLI Plugin', path: '/graphql/cli-plugin' },
