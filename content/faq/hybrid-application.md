--- conflicted
+++ resolved
@@ -12,16 +12,6 @@
 await app.listen(3001);
 ```
 
-<<<<<<< HEAD
-#### Sharing configuration
-By default a hybrid application will not inherit global pipes, interceptors, guards and filters configured for the main (HTTP-based) application.
-To inherit these configuration properties from the main application, set the `inheritAppConfig` property in the second argument (an optional options object) of the `connectMicroservice()` call, as follow:
-
-```typescript
-const microservice = app.connectMicroservice({
-  transport: Transport.TCP
-}, { inheritAppConfig: true });
-=======
 To connect multiple microservice instances, issue the call to `connectMicroservice()` for each microservice:
 
 ```typescript
@@ -43,5 +33,14 @@
 
 await app.startAllMicroservicesAsync();
 await app.listen(3001);
->>>>>>> db48f272
-```+```
+
+#### Sharing configuration
+
+By default a hybrid application will not inherit global pipes, interceptors, guards and filters configured for the main (HTTP-based) application.
+To inherit these configuration properties from the main application, set the `inheritAppConfig` property in the second argument (an optional options object) of the `connectMicroservice()` call, as follow:
+
+```typescript
+const microservice = app.connectMicroservice({
+  transport: Transport.TCP
+}, { inheritAppConfig: true });